name: CI

on:
  push:
  pull_request_target:
    types: [labeled]

jobs:
  ci:
    name: CI ${{ matrix.os }} / Python ${{ matrix.python-version }}
    runs-on: ${{ matrix.os }}
    if: github.event_name == 'push' || contains(github.event.pull_request.labels.*.name, 'pr approved')
    strategy:
      fail-fast: false
      matrix:
        os: [ubuntu-20.04]
<<<<<<< HEAD
        python-version: ["3.7", "3.8", "3.9", "3.10"]
=======
        python-version: ["2.7", "3.7", "3.8", "3.9", "3.10"]
>>>>>>> d6b2f20c
        poetry-version: ["1.1.13"]
    env:
      PYTHONDONTWRITEBYTECODE: 1

    steps:
      - name: Checkout
        uses: actions/checkout@v2

      - name: Setup python ${{ matrix.python-version }}
        uses: actions/setup-python@v2
        with:
          python-version: ${{ matrix.python-version }}

      - name: Setup poetry ${{ matrix.poetry-version }}
        run: |
          curl -fsS -o get-poetry.py https://raw.githubusercontent.com/python-poetry/poetry/master/get-poetry.py
          POETRY_VERSION=${{ matrix.poetry-version }} python get-poetry.py -y
          echo "$HOME/.poetry/bin" >> $GITHUB_PATH
          rm -rf get-poetry.py

      - name: Configure poetry
        run: |
          poetry config virtualenvs.in-project true

      - name: Set up poetry cache
        uses: actions/cache@v2
        with:
          path: .venv
          key: venv-${{ matrix.os }}-${{ matrix.python-version }}-${{ hashFiles('**/poetry.lock') }}
          restore-keys: venv-${{ matrix.os }}-${{ matrix.python-version }}-

      - name: Install dependencies
        run: |
          poetry install --remove-untracked --no-root

      - name: Lint
        run: |
          ./bin/lint.sh

      - name: Create config
        env:
          SDK_TEST_CREDENTIALS: ${{ secrets.SDK_TEST_CREDENTIALS }}
        run: |
          echo "USERNAME = \"$(jq -r .username <<< ${SDK_TEST_CREDENTIALS})\"" > tests/config.py
          echo "PASSWORD = \"$(jq -r .password <<< ${SDK_TEST_CREDENTIALS})\"" >> tests/config.py

      - name: Test
        run: |
          ./bin/test.sh<|MERGE_RESOLUTION|>--- conflicted
+++ resolved
@@ -14,11 +14,7 @@
       fail-fast: false
       matrix:
         os: [ubuntu-20.04]
-<<<<<<< HEAD
         python-version: ["3.7", "3.8", "3.9", "3.10"]
-=======
-        python-version: ["2.7", "3.7", "3.8", "3.9", "3.10"]
->>>>>>> d6b2f20c
         poetry-version: ["1.1.13"]
     env:
       PYTHONDONTWRITEBYTECODE: 1
